--- conflicted
+++ resolved
@@ -1,50 +1,41 @@
 #!/usr/bin/env python3
-"""All Repositories Copilot Prompt Orchestrator.
-
-Runs a multi-repository pipeline in two modes.
-
-Mode ``steps`` (granular):
-    1. /generate-repo-task-checklists input='repositories_small.txt' (once)
-    2. For each ``tasks/*_repo_checklist.md`` in alphabetical order:
-        a. /task-clone-repo clone_path='./clone_repos'
-           checklist_path='tasks/<file>'
-         b. /task-find-solutions checklist_path='tasks/<file>'
-         c. /generate-solution-task-checklists checklist_path='tasks/<file>'
-         d. /task-search-readme checklist_path='tasks/<file>'
-         e. /task-scan-readme checklist_path='tasks/<file>'
-         f. /task-execute-readme checklist_path='tasks/<file>'
-
-Mode ``combine`` (condensed):
-    1. /generate-repo-task-checklists input='repositories_small.txt' (once)
-    2. For each ``tasks/*_repo_checklist.md`` in alphabetical order:
-        a. /execute-repo-task repo_checklist='tasks/<file>'
-           clone='./clone_repos'
+"""All Repositories Copilot Prompt Orchestrator
+
+Runs a multi-repository pipeline in two modes:
+
+    --mode steps    (granular):
+      1. /generate-repo-task-checklists input='repositories_small.txt'  (ONCE)
+      2. For each tasks/*_repo_checklist.md (alphabetical):
+           a. /task-clone-repo clone_path='./clone_repos' checklist_path='tasks/<file>'
+           b. /task-find-solutions checklist_path='tasks/<file>'
+           c. /generate-solution-task-checklists checklist_path='tasks/<file>'
+           d. /task-search-readme checklist_path='tasks/<file>'
+           e. /task-scan-readme checklist_path='tasks/<file>'
+           f. /task-execute-readme checklist_path='tasks/<file>'
+
+  --mode combine  (condensed):
+      1. /generate-repo-task-checklists input='repositories_small.txt'  (ONCE)
+      2. For each tasks/*_repo_checklist.md (alphabetical):
+           a. /execute-repo-task repo_checklist='tasks/<file>' clone='./clone_repos'
 
 Notes:
-    - UTF-8 encoding with errors ignored.
-    - Stops on first failure unless ``--continue-on-error`` is provided.
-    - Produces summary JSON at ``./output/all_repos_pipeline_summary.json``.
-    - Prompts handle non-scriptable steps; this orchestrator sequences calls.
-
-Usage::
-
+- UTF-8 encoding with errors ignored.
+- Stops on first failure unless --continue-on-error is provided.
+- Produces consolidated summary JSON at ./output/all_repos_pipeline_summary.json
+- Non-scriptable tasks are invoked by prompts themselves; this orchestrator only sequences prompt calls.
+
+Usage:
     python tools/run_all_repos.py --mode steps
     python tools/run_all_repos.py --mode combine
 
 Flags:
-    --log <path>             Optional log
-                             (default ./output/all_repos_orchestrator.log)
-    --continue-on-error      Continue other repositories after a prompt failure
+    --log <path>             Optional log file (default ./output/all_repos_orchestrator.log)
+    --continue-on-error      Continue processing other repositories even if a prompt fails
     --mode {steps,combine}   Pipeline style
 """
 from __future__ import annotations
-
-import argparse
-import datetime
-import json
-import os
-import sys
-from typing import Dict, List
+import argparse, sys, os, json, datetime
+from typing import List, Dict, Tuple
 
 REPO_ROOT = os.path.abspath(os.path.dirname(os.path.dirname(__file__)))
 TOOLS_DIR = os.path.join(REPO_ROOT, 'tools')
@@ -56,37 +47,24 @@
     from pipeline_core import execute_pipeline
     from repo_check_utils import check_repo_readiness
 except ImportError:
-    print(
-        '[fatal] Unable to import copilot_executor from tools directory.',
-        file=sys.stderr
-    )
+    print('[fatal] Unable to import copilot_executor from tools directory.', file=sys.stderr)
     sys.exit(1)
 
 TASKS_DIR = os.path.join(REPO_ROOT, 'tasks')
 OUTPUT_DIR = os.path.join(REPO_ROOT, 'output')
 
 STEP_SEQUENCE = [
-    (
-        'task-clone-repo',
-        lambda path: {'clone_path': './clone_repos', 'checklist_path': path}
-    ),
-    ('task-find-solutions', lambda path: {'checklist_path': path}),
-    (
-        'generate-solution-task-checklists',
-        lambda path: {'checklist_path': path}
-    ),
-    ('task-search-readme', lambda path: {'checklist_path': path}),
-    ('task-scan-readme', lambda path: {'checklist_path': path}),
-    ('task-execute-readme', lambda path: {'checklist_path': path}),
+    ('task-clone-repo', lambda f: {'clone_path': './clone_repos', 'checklist_path': f}),
+    ('task-find-solutions', lambda f: {'checklist_path': f}),
+    ('generate-solution-task-checklists', lambda f: {'checklist_path': f}),
+    ('task-search-readme', lambda f: {'checklist_path': f}),
+    ('task-scan-readme', lambda f: {'checklist_path': f}),
+    ('task-execute-readme', lambda f: {'checklist_path': f}),
 ]
 
 COMBINE_SEQUENCE = [
-    (
-        'execute-repo-task',
-        lambda path: {'repo_checklist': path, 'clone': './clone_repos'}
-    ),
+    ('execute-repo-task', lambda f: {'repo_checklist': f, 'clone': './clone_repos'}),
 ]
-
 
 def find_repo_checklists() -> List[str]:
     if not os.path.isdir(TASKS_DIR):
@@ -97,56 +75,38 @@
             files.append(os.path.join('tasks', name).replace('\\', '/'))
     return sorted(files)
 
-
-_CHECKLISTS_GENERATED_THIS_RUN = False
-
-
 def run_pipeline(mode: str, log_file: str, continue_on_error: bool) -> int:
     # Ensure output directory exists
     os.makedirs(OUTPUT_DIR, exist_ok=True)
-    # Prepare executor (checklist generation only; per-repo pipelines share)
+    # Prepare copilot executor (used for checklist generation only; per-repo pipelines use shared executor logic)
     executor = CopilotExecutor(log_file=log_file, debug=False)
     executor.initialize_log('All Repositories Pipeline Execution Log')
 
-    global _CHECKLISTS_GENERATED_THIS_RUN
-    if not _CHECKLISTS_GENERATED_THIS_RUN:
-        # Stage 1: Generate repo task checklists once per script execution
-        print('[stage 1] /generate-repo-task-checklists')
-        gen_exit, gen_out, gen_err = executor.execute_prompt(
-            prompt_name='generate-repo-task-checklists',
-            params={'input': 'repositories_small.txt'}
-        )
-        if gen_exit != 0:
-            print(
-                '[error] generate-repo-task-checklists failed; aborting '
-                'pipeline.'
-            )
-            summary = {
-                'overall_status': 'FAIL',
-                'failed_stage': 'generate-repo-task-checklists',
-                'timestamp': datetime.datetime.now(
-                    datetime.timezone.utc
-                ).isoformat(timespec='seconds'),
-                'repos_processed': 0,
-                'mode': mode,
-            }
-            _write_summary(summary)
-            return 1
-        _CHECKLISTS_GENERATED_THIS_RUN = True
-    else:
-        print('[stage 1] Skipping /generate-repo-task-checklists '
-              '(already executed this run)')
+    # Stage 1: Generate repo task checklists once
+    print('[stage 1] /generate-repo-task-checklists')
+    gen_exit, gen_out, gen_err = executor.execute_prompt(
+        prompt_name='generate-repo-task-checklists',
+        params={'input': 'repositories_small.txt'}
+    )
+    if gen_exit != 0:
+        print('[error] generate-repo-task-checklists failed; aborting pipeline.')
+        summary = {
+            'overall_status': 'FAIL',
+            'failed_stage': 'generate-repo-task-checklists',
+            'timestamp': datetime.datetime.now(datetime.timezone.utc).isoformat(timespec='seconds'),
+            'repos_processed': 0,
+            'mode': mode,
+        }
+        _write_summary(summary)
+        return 1
 
     # Discover repo checklist files AFTER generation
     repo_checklists = find_repo_checklists()
     if not repo_checklists:
-        print('[warn] No *_repo_checklist.md files found in tasks directory. '
-              'Nothing to process.')
+        print('[warn] No *_repo_checklist.md files found in tasks directory. Nothing to process.')
         summary = {
             'overall_status': 'SUCCESS',
-            'timestamp': datetime.datetime.now(
-                datetime.timezone.utc
-            ).isoformat(timespec='seconds'),
+            'timestamp': datetime.datetime.now(datetime.timezone.utc).isoformat(timespec='seconds'),
             'repos_processed': 0,
             'mode': mode,
             'details': []
@@ -167,52 +127,28 @@
         base_stem, base_ext = base_log_name, '.log'
     os.makedirs(base_log_dir, exist_ok=True)
     overall_status = 'SUCCESS'
-    # Global attempt loop: run all repos, verify, retry failing ones (max 3)
+    # Global attempt loop: run all repos each pass, verify, and retry failing ones up to 3 passes.
     max_passes = 3
     pass_index = 1
-    repo_state: Dict[str, Dict] = {
-        os.path.basename(path).replace('_repo_checklist.md', ''): {
-            'checklist_path': path,
-            'attempts': [],
-            'final_readiness': 'PENDING'
-        }
-        for path in repo_checklists
-    }
+    repo_state: Dict[str, Dict] = {os.path.basename(p).replace('_repo_checklist.md',''): {
+        'checklist_path': p,
+        'attempts': [],
+        'final_readiness': 'PENDING'
+    } for p in repo_checklists}
 
     while pass_index <= max_passes:
-        print(
-            f"\n[global-pass {pass_index}/{max_passes}] Starting pipeline "
-            "pass across repositories"
-        )
+        print(f"\n[global-pass {pass_index}/{max_passes}] Starting pipeline pass across repositories")
         any_pending = False
         for repo_name, state in repo_state.items():
             if state['final_readiness'] == 'PASS':
                 continue  # Skip already passing repos
             any_pending = True
             checklist_path = state['checklist_path']
-<<<<<<< HEAD
-            per_repo_pipeline = [
-                (prompt, param_fn(checklist_path))
-                for prompt, param_fn in sequence
-            ]
-            repo_summary_filename = (
-                f"{repo_name}_pipeline_summary_pass{pass_index}.json"
-            )
-            repo_summary_path = os.path.join(
-                OUTPUT_DIR,
-                repo_summary_filename
-            )
-            print(
-                f"  [repo:{repo_name}] executing pipeline "
-                f"(pass {pass_index})"
-            )
-=======
             per_repo_pipeline = [(prompt, param_fn(checklist_path)) for prompt, param_fn in sequence]
             repo_summary_path = os.path.join(OUTPUT_DIR, f"{repo_name}_pipeline_summary_pass{pass_index}.json")
             # Derive per-repo, per-pass log file
             repo_log_file = os.path.join(base_log_dir, f"{base_stem}_{repo_name}_pass{pass_index}{base_ext}")
             print(f"  [repo:{repo_name}] executing pipeline (pass {pass_index}) log={repo_log_file}")
->>>>>>> 328387a8
             exit_code, summary = execute_pipeline(
                 pipeline=per_repo_pipeline,
                 log_file=repo_log_file,
@@ -222,11 +158,7 @@
                 summary_path=repo_summary_path
             )
             stages = summary.get('pipeline', [])
-            if checklist_path.startswith(REPO_ROOT):
-                full_checklist_path = checklist_path
-            else:
-                normalized = checklist_path.replace('/', os.sep)
-                full_checklist_path = os.path.join(REPO_ROOT, normalized)
+            full_checklist_path = os.path.join(REPO_ROOT, checklist_path.replace('/', os.sep)) if not checklist_path.startswith(REPO_ROOT) else checklist_path
             print(f"    [repo:{repo_name}] readiness verification ...")
             ready = check_repo_readiness(full_checklist_path)
             state['attempts'].append({
@@ -238,10 +170,7 @@
             })
             if exit_code != 0 and not continue_on_error:
                 overall_status = 'FAIL'
-                print(
-                    f"    [repo:{repo_name}] aborting global passes due to "
-                    "failure and continue-on-error disabled."
-                )
+                print(f"    [repo:{repo_name}] aborting global passes due to failure and continue-on-error disabled.")
                 # Mark as failed readiness to surface
                 state['final_readiness'] = 'FAIL'
                 any_pending = False  # Force loop exit
@@ -250,39 +179,15 @@
                 state['final_readiness'] = 'PASS'
                 print(f"    [repo:{repo_name}] readiness PASS.")
             else:
-                state['final_readiness'] = (
-                    'FAIL' if pass_index == max_passes else 'PENDING'
-                )
-                print(
-                    f"    [repo:{repo_name}] readiness FAIL "
-                    "(will retry if passes remain)."
-                )
+                state['final_readiness'] = 'FAIL' if pass_index == max_passes else 'PENDING'
+                print(f"    [repo:{repo_name}] readiness FAIL (will retry if passes remain).")
         if not any_pending:
             break
-
-        failing_repos = [
-            name for name, state in repo_state.items()
-            if state['final_readiness'] != 'PASS'
-        ]
-        if failing_repos:
-            joined = ', '.join(failing_repos)
-            print(
-                f"[missing-steps] Repositories requiring retry: {joined}"
-            )
-        else:
-            print('[missing-steps] All repositories completed required steps.')
-
         # If all repos passed early, break
         if all(s['final_readiness'] == 'PASS' for s in repo_state.values()):
-            print('[global-pass] All repositories passed readiness early; '
-                  'stopping further passes.')
+            print("[global-pass] All repositories passed readiness early; stopping further passes.")
             break
         pass_index += 1
-        if pass_index <= max_passes and failing_repos:
-            print(
-                f"[retry] Initiating pass {pass_index} for repositories with "
-                "missing steps."
-            )
 
     repo_results: List[Dict] = []
     for name, state in repo_state.items():
@@ -297,25 +202,12 @@
         overall_status = 'FAIL'
 
     # Final readiness verification across all processed repositories
-    readiness_pass = sum(
-        1 for r in repo_results if r['final_readiness'] == 'PASS'
-    )
-    readiness_fail = [
-        r['repo_name'] for r in repo_results
-        if r['final_readiness'] != 'PASS'
-    ]
-
-    print(
-        f"\n[readiness] {readiness_pass}/{len(repo_results)} repository "
-        "checklists passed mandatory variable/task readiness after global "
-        "passes."
-    )
+    readiness_pass = sum(1 for r in repo_results if r['final_readiness'] == 'PASS')
+    readiness_fail = [r['repo_name'] for r in repo_results if r['final_readiness'] != 'PASS']
+
+    print(f"\n[readiness] {readiness_pass}/{len(repo_results)} repository checklists passed mandatory variable/task readiness after global passes.")
     if readiness_fail:
-        remaining = ', '.join(readiness_fail)
-        print(
-            f"[readiness] Still failing after {min(max_passes, pass_index)} "
-            f"pass(es): {remaining}"
-        )
+        print(f"[readiness] Still failing after {min(max_passes, pass_index)} pass(es): {readiness_fail}")
 
     def _has_failed_stage(repo_entry: Dict) -> bool:
         for attempt in repo_entry.get('attempts', []):
@@ -327,9 +219,7 @@
     summary = {
         'overall_status': overall_status,
         'mode': mode,
-        'timestamp': datetime.datetime.now(
-            datetime.timezone.utc
-        ).isoformat(timespec='seconds'),
+        'timestamp': datetime.datetime.now(datetime.timezone.utc).isoformat(timespec='seconds'),
         'repos_processed': len(repo_results),
         'repos_failed': [r for r in repo_results if _has_failed_stage(r)],
         'repos_readiness_pass': readiness_pass,
@@ -338,22 +228,10 @@
         'log_files': [a['log_file'] for r in repo_results for a in r.get('attempts', [])]
     }
     _write_summary(summary)
-<<<<<<< HEAD
-    print(
-        f"\nPipeline complete. Overall status: {overall_status}. Summary "
-        "written to ./output/all_repos_pipeline_summary.json"
-    )
-    try:
-        abs_log = os.path.abspath(log_file)
-    except Exception:
-        abs_log = log_file
-    print(f"[log] Detailed execution log available at: {abs_log}")
-=======
     print(f"\nPipeline complete. Overall status: {overall_status}. Summary written to ./output/all_repos_pipeline_summary.json")
     print("[log] Per-repo pass log files:")
     for lf in summary['log_files']:
         print(f"  - {lf}")
->>>>>>> 328387a8
     return 0 if overall_status == 'SUCCESS' else 1
 
 
@@ -365,30 +243,10 @@
 
 
 def parse_args(argv: List[str]) -> argparse.Namespace:
-    p = argparse.ArgumentParser(
-        description='Multi-repository Copilot prompt orchestrator.'
-    )
-    p.add_argument(
-        '--log',
-        default='./output/all_repos_orchestrator.log',
-        help='Path to log file.'
-    )
-    p.add_argument(
-        '--continue-on-error',
-        action='store_true',
-        help=(
-            'Continue processing other repositories even if a prompt fails.'
-        )
-    )
-    p.add_argument(
-        '--mode',
-        choices=['steps', 'combine'],
-        default='combine',
-        help=(
-            "Execution mode: 'steps' granular sequence; 'combine' condensed "
-            'execute-repo-task.'
-        )
-    )
+    p = argparse.ArgumentParser(description='Multi-repository Copilot prompt orchestrator.')
+    p.add_argument('--log', default='./output/all_repos_orchestrator.log', help='Path to log file.')
+    p.add_argument('--continue-on-error', action='store_true', help='Continue processing other repositories even if a prompt fails.')
+    p.add_argument('--mode', choices=['steps','combine'], default='combine', help="Execution mode: 'steps' granular sequence; 'combine' condensed execute-repo-task.")
     return p.parse_args(argv)
 
 
@@ -396,13 +254,8 @@
     args = parse_args(argv)
     mode = args.mode
     # Normalize log path
-    log_file = args.log.replace('\\', '/')
-    return run_pipeline(
-        mode=mode,
-        log_file=log_file,
-        continue_on_error=args.continue_on_error
-    )
-
+    log_file = args.log.replace('\\','/')
+    return run_pipeline(mode=mode, log_file=log_file, continue_on_error=args.continue_on_error)
 
 if __name__ == '__main__':
     sys.exit(main(sys.argv[1:]))